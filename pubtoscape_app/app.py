import base64
import os
import pickle
import threading
from pathlib import Path
from queue import Queue

import dash_bootstrap_components as dbc
import dash_cytoscape as cyto
import dash_svg as svg
import diskcache
import networkx as nx
from dash import (ClientsideFunction, Dash, Input, Output, State, callback,
                  clientside_callback, dcc, html, no_update)
from dash.long_callback import DiskcacheLongCallbackManager
from dotenv import load_dotenv

from pubtoscape.cytoscape_html import save_as_html
from pubtoscape.cytoscape_json import create_cytoscape_json
from pubtoscape.cytoscape_xgmml import save_as_xgmml
from pubtoscape.exceptions import EmptyInput, NoArticles, UnsuccessfulRequest
from pubtoscape.pubtator3_api_cli import load_pmids, run_query_pipeline
from pubtoscape.pubtator3_to_cytoscape_cli import (pubtator2cytoscape,
                                                   remove_edges_by_weight,
                                                   remove_isolated_nodes,
                                                   set_network_communities,
                                                   spring_layout)
from pubtoscape.utils import config_logger
from pubtoscape.utils_threading import run_thread_with_error_notification

load_dotenv()
config_logger(is_debug=(os.getenv("LOGGING_DEBUG") == "true"))

cache = diskcache.Cache("./cache")
long_callback_manager = DiskcacheLongCallbackManager(cache)
APP_ROOT = Path(__file__).parent
DATA = {"graph": APP_ROOT / "G.pkl",
        "xgmml": APP_ROOT / "output.xgmml",
        "html": APP_ROOT / "output.html",
        "pubtator": APP_ROOT / "output.pubtator"}
MAX_ARTICLES = 1000

app = Dash(__name__, external_stylesheets=[dbc.themes.BOOTSTRAP],
           long_callback_manager=long_callback_manager,
           suppress_callback_exceptions=True)
app.title = "PubTatorToCytoscape"


def generate_query_component(hidden=False):
    return html.Div(
        [
            html.H5("Query"),
            dbc.Input(
                placeholder="Enter a query (ex: dimethylnitrosamine)",
                type="text",
                id="data-input"
            )
        ],
        hidden=hidden
    )


def generate_pmid_component(hidden=False):
    return html.Div(
        [
            html.H5("PMID"),
            dbc.Input(
                placeholder="Enter PMIDs (ex: 33422831,33849366)",
                type="text",
                id="data-input"
            )
        ],
        hidden=hidden)


def generate_pmid_file_component(hidden=False):
    return html.Div(
        [
            html.H5("PMID File"),
            dcc.Upload(
                id="upload-data",
                children=html.Div([
                    "Drag and Drop or ",
                    html.A("Select Files", className="hyperlink")
                ], className="upload-box form-control")
            ),
            html.Div(id="output-data-upload"),
        ],
        hidden=hidden)


api = [
    html.Div([
        html.H5("Search Type"),
        dcc.Dropdown(id="input-type-selection",
                     options=[
                         {"label": "Text Search", "value": "query"},
                         {"label": "PMID", "value": "pmids"},
                         {"label": "PMID File", "value": "pmid_file"}
                     ],
                     value="query",
                     style={"width": "200px"},
                     ),
    ], className="param"),
    html.Div(id="input-type", className="param"),
]

cytoscape = [
    html.Div([
        html.H5("Node Type"),
        dcc.Dropdown(id="node-type",
                     options=[
                         {"label": "Normalized Text", "value": "all"},
                         {"label": "Has MeSH", "value": "mesh"},
                         {"label": "BioREx Relation Only", "value": "relation"}
                     ],
                     value="all",
                     style={"width": "200px"},
                     ),
    ], className="param"),
    html.Div([
        html.H5("Weighting Method"),
        dcc.Dropdown(id="weighting-method",
                     options=[
                         {"label": "Frequency", "value": "freq"},
                         {"label": "NPMI", "value": "npmi"},
                     ],
                     value="freq",
                     style={"width": "200px"},
                     ),
    ], className="param"),
    html.Div([
        html.H5("Edge Weight Cutoff"),
        dcc.Slider(1, 20, 1, value=3, marks=None, id="cut-weight",
                   tooltip={"placement": "bottom", "always_visible": True}),
    ], className="param"),
]

optional_parameters = [
    html.Div([
        html.H5("Optional Parameters"),
        dbc.Checklist(
            options=[
                {"label": "Use MeSH Vocabulary", "value": 1},
                {"label": "Full Text", "value": 2},
                {"label": "Community", "value": 3},
            ],
            switch=True,
            id="extra-params",
            value=[],
        ),
    ], className="param"),
]

progress = [
    html.Div(
        [
            html.H5("Progress"),
            html.P(" ", id="progress-status"),
            dbc.Progress(id="progress")
        ],
        className="param"
    ),
    html.Div([
        dbc.Button("Submit", id="submit-button"),
        html.Div(id="output")
    ]),
]

toolbox = html.Div([
    dbc.Button(
        "Export (html)",
        id="export-btn-html",
        className="export-btn"),
    dcc.Download(id="export-html"),
    dbc.Button(
        "Export (xgmml)",
        id="export-btn-xgmml",
        className="export-btn"),
    dcc.Download(id="export-xgmml"),
    dbc.Button(
        svg.Svg(xmlns="http://www.w3.org/2000/svg",
                width="20",
                height="20",
                fill="currentColor",
                className="bi bi-three-dots",
                viewBox="0 0 16 16",
                children=[
                        svg.Path(
                            d="M3 9.5a1.5 1.5 0 1 1 0-3 1.5 1.5 0 0 1 0 3m5 0a1.5 1.5 0 1 1 0-3 1.5 1.5 0 0 1 0 3m5 0a1.5 1.5 0 1 1 0-3 1.5 1.5 0 0 1 0 3"),
                ]
                ),
        # "Settings",
        id="graph-settings",
        className="btn-secondary"),
    html.Div([
        html.H4("Settings"),
        html.Div([
            html.H5("Graph Layout"),
            dcc.Dropdown(id="graph-layout",
                         options=[
                             {"label": "Preset", "value": "preset"},
                             {"label": "Circle", "value": "circle"},
                             {"label": "Grid", "value": "grid"},
                             {"label": "Random", "value": "random"},
                             {"label": "Concentric", "value": "concentric"},
                             {"label": "Breadthfirst",
                              "value": "breadthfirst"},
                             {"label": "Cose", "value": "cose"},
                         ],
                         value="preset",
                         style={"width": "200px"},
                         ),
        ], className="param"),
        html.Div([
            html.H5("Minimal Degree"),
            dbc.Input(id="node-degree",
                      min=1, step=1, value=1, type="number",
                      style={"width": "200px"},
                      ),
            dcc.Store(id="memory-node-degree", data=1)
        ], className="param"),
        html.Div([
            html.H5("Edge Weight Cutoff"),
            dcc.Slider(1, 20, 1, value=3, marks=None, id="graph-cut-weight",
                       tooltip={"placement": "bottom", "always_visible": False}),
            dcc.Store(id="memory-graph-cut-weight", data=3),
        ], className="param"),
    ],
        id="graph-settings-collapse",
        style={"visibility": "hidden"},
    ),
], id="toolbox")

edge_info = html.Div([
    html.H5("Edge Info", className="text-center"),
    html.Div(id="edge-info"),
], id="edge-info-container", style={"visibility": "hidden"})

content = html.Div([
    html.Div([*api, *cytoscape, *optional_parameters,
             *progress], className="sidebar"),
    html.Div([
        html.H2("PubTator3 To Cytoscape"),
        html.Div([
            toolbox,
            edge_info,
            html.Div(id="cy-graph", className="flex-grow-1"),
            dcc.Store(id="is-new-graph", data=False)
        ],
            id="cy-graph-container",
            className="d-flex flex-column flex-grow-1",
            style={"visibility": "hidden"}),
    ], className="d-flex flex-column flex-grow-1 main-div"),
], className="d-flex flex-row position-relative h-100")

app.layout = html.Div(
    [
        content
    ], className="wrapper"
)


@callback(
    Output("input-type", "children"),
    Input("input-type-selection", "value"),
)
def update_input_type(input_type):
    if input_type == "query":
        return [generate_query_component(hidden=False),
                generate_pmid_file_component(hidden=True)]
    elif input_type == "pmids":
        return [generate_pmid_component(hidden=False),
                generate_pmid_file_component(hidden=True)]
    elif input_type == "pmid_file":
        return [generate_query_component(hidden=True),
                generate_pmid_file_component(hidden=False)]


@callback(
    Output("output-data-upload", "children"),
    Input("upload-data", "contents"),
    State("upload-data", "filename"),
)
def update_data_upload(upload_data, filename):
    if upload_data is not None:
        content_type, content_string = upload_data.split(",")
        decoded_content = base64.b64decode(content_string).decode("utf-8")
        padding = "..." if len(decoded_content) > 100 else ""
        return [
            html.H6(f"File: {filename}",
                    style={"margin-bottom": "5px", "margin-top": "5px"}),
            html.Pre(decoded_content[:100] + padding,
                     className="upload-preview")
        ]

@callback(
    Output("graph-settings-collapse", "style", allow_duplicate=True),
    Output("graph-cut-weight", "value"),
    Output("graph-cut-weight", "tooltip", allow_duplicate=True),
    Input("cy-graph-container", "style"),
    State("memory-graph-cut-weight", "data"),
    prevent_initial_call=True,
)
def update_graph_params(container_style, cut_weight):
    return ({"visibility": "hidden"},
            cut_weight,
            {"placement": "bottom", "always_visible": False})


@app.long_callback(
    Output("cy-graph-container", "style", allow_duplicate=True),
    Output("memory-graph-cut-weight", "data", allow_duplicate=True),
    Output("is-new-graph", "data"),
    Input("submit-button", "n_clicks"),
    [State("input-type-selection", "value"),
     State("data-input", "value"),
     State("upload-data", "contents"),
     State("cut-weight", "value"),
     State("extra-params", "value"),
     State("weighting-method", "value"),
     State("node-type", "value")],
    running=[(Input("submit-button", "disabled"), True, False)],
    progress=[Output("progress", "value"),
              Output("progress", "max"),
              Output("progress", "label"),
              Output("progress-status", "children")],
    prevent_initial_call=True,
)
def run_pubtator3_api(set_progress,
                      btn,
                      input_type,
                      data_input,
                      upload_data,
                      weight,
                      extra_params,
                      weighting_method,
                      node_type):
    _exception_msg = None
    _exception_type = None

    def custom_hook(args):
        nonlocal _exception_msg
        nonlocal _exception_type
        _exception_msg = args.exc_value
        _exception_type = args.exc_type

    use_mesh = 1 in extra_params
    full_text = 2 in extra_params
    community = 3 in extra_params

    if input_type == "query":
        query = data_input
    elif input_type == "pmids":
        query = load_pmids(data_input, load_from="string")
    elif input_type == "pmid_file":
        content_type, content_string = upload_data.split(",")
        decoded_content = base64.b64decode(content_string).decode("utf-8")
        decoded_content = decoded_content.replace("\n", ",")
        query = load_pmids(decoded_content, load_from="string")
        input_type = "pmids"

    queue = Queue()
    threading.excepthook = custom_hook
    job = threading.Thread(
        target=run_thread_with_error_notification(run_query_pipeline, queue),
        args=(query,
              str(DATA["pubtator"]),
              input_type,
              MAX_ARTICLES,
              full_text,
              use_mesh,
              queue)
    )
    set_progress((0, 1, "", "Finding articles..."))

    job.start()
    while True:
        progress = queue.get()
        if progress is None:
            break
        n, total = progress.split("/")
        set_progress((n, total, progress, "Finding articles..."))

    if _exception_type is not None:
        known_exceptions = (
            EmptyInput,
            NoArticles,
            UnsuccessfulRequest,
        )
        if issubclass(_exception_type, known_exceptions):
            set_progress((1, 1, "", str(_exception_msg)))
<<<<<<< HEAD
            return (None, *([{"visibility": "hidden"}] * 4),
                    weight, {"placement": "bottom", "always_visible": False})

=======
            return ({"visibility": "hidden"}, weight, False)
>>>>>>> 4f456da8
    job.join()

    args = {
        "input": DATA["pubtator"],
        "output": DATA["html"],
        "cut_weight": 1,
        "format": "html",
        "node_type": node_type,
        "weighting_method": weighting_method,
        "pmid_weight": None,
        "community": False,
    }

    set_progress((0, 1, "0/1", "Generating network..."))
    G = pubtator2cytoscape(args["input"], args["output"], args)

    G.graph["is_community"] = True if community else False

    with open(DATA["graph"], "wb") as f:
        pickle.dump(G, f)

    return ({"visibility": "visible"}, weight, True)


def generate_cytoscape_js_network(graph_layout, graph_json):
    if graph_json is not None:
        elements = [*graph_json["elements"]["nodes"],
                    *graph_json["elements"]["edges"]]
    else:
        elements = []

    cytoscape_graph = cyto.Cytoscape(
        id="cy",
        minZoom=0.1,
        maxZoom=20,
        wheelSensitivity=0.3,
        style={},
        layout={"name": graph_layout},
        stylesheet=[
            {
                "selector": "node",
                "style": {
                    "text-valign": "center",
                    "label": "data(label)",
                    "shape": "data(shape)",
                    "color": "data(label_color)",
                    "background-color": "data(color)",
                },
            },
            {
                "selector": ":parent",
                "style": {
                    "background-opacity": 0.3,
                },
            },
            {
                "selector": "edge",
                "style": {
                    "width": "data(weight)",
                },
            },
            {
                "selector": ".top-center",
                "style": {
                    "text-valign": "top",
                    "text-halign": "center",
                    "font-size": "20px",
                },
            },
        ],
        elements=elements,
    )

    return cytoscape_graph


def filter_node(G: nx.Graph, node_degree_threshold: int):
    for (node, degree) in list(G.degree()):
        if degree < node_degree_threshold:
            G.remove_node(node)


@callback(
    Output("progress", "value"),
    Output("progress", "max"),
    Output("progress", "label"),
    Output("progress-status", "children"),
    Input("cy-graph", "children"),
    State("progress-status", "children"),
    running=[(Input("submit-button", "disabled"), True, False)],
    prevent_initial_call=True,
)
def plot_cytoscape_graph(graph_children, progress):
    if graph_children is not None:
        return 1, 1, "1/1", "Done"
    else:
        return 1, 1, "", progress


@callback(
    Output("graph-settings-collapse", "style", allow_duplicate=True),
    Output("graph-cut-weight", "tooltip"),
    Input("graph-settings", "n_clicks"),
    State("graph-settings-collapse", "style"),
    prevent_initial_call=True,
)
def open_settings(n_clicks, style):
    visibility = style["visibility"]
    toggle = {"hidden": "visible", "visible": "hidden"}
    weight_toggle = {"hidden": True, "visible": False}
    return ({"visibility": toggle[visibility]},
            {"placement": "bottom",
             "always_visible": weight_toggle[visibility]})


@callback(
    Output("cy", "layout"),
    Output("cy", "elements", allow_duplicate=True),
    Input("graph-layout", "value"),
    State("node-degree", "value"),
    State("graph-cut-weight", "value"),
    State("cy", "elements"),
    prevent_initial_call=True,
)
def update_graph_layout(layout, node_degree, weight, elements):
    if layout == "preset":
        G = rebuild_graph(node_degree,
                          weight,
                          with_layout=True)
        graph_json = create_cytoscape_json(G)
        elements = [*graph_json["elements"]["nodes"],
                    *graph_json["elements"]["edges"]]

    return {"name": layout}, elements


def rebuild_graph(node_degree,
                  cut_weight,
                  G=None,
                  with_layout=False):
    if G is None:
        with open(DATA["graph"], "rb") as f:
            G = pickle.load(f)

    remove_edges_by_weight(G, cut_weight)
    remove_isolated_nodes(G)
    filter_node(G, node_degree)

    if with_layout:
        spring_layout(G)

    if G.graph.get("is_community", False):
        set_network_communities(G)

    return G


@callback(
    Output("cy-graph", "children"),
    Output("is-new-graph", "data", allow_duplicate=True),
    Output("memory-node-degree", "data"),
    Output("memory-graph-cut-weight", "data", allow_duplicate=True),
    Input("node-degree", "value"),
    Input("graph-cut-weight", "value"),
    State("memory-node-degree", "data"),
    State("memory-graph-cut-weight", "data"),
    State("cy-graph-container", "style"),
    State("graph-layout", "value"),
    State("is-new-graph", "data"),
    prevent_initial_call=True,
)
def update_graph(new_node_degree,
                 new_cut_weight,
                 old_node_degree,
                 old_cut_weight,
                 container_style,
                 graph_layout,
                 is_new_graph):
    if container_style["visibility"] == "hidden":
        cy_graph = generate_cytoscape_js_network(graph_layout, None)
        return cy_graph, False, new_node_degree, new_cut_weight

    if new_node_degree is None:
        new_node_degree = old_node_degree

    conditions = (is_new_graph
                  or new_cut_weight != old_cut_weight
                  or new_node_degree != old_node_degree)
    if conditions:
        G = rebuild_graph(new_node_degree,
                          new_cut_weight,
                          with_layout=True)
        graph_json = create_cytoscape_json(G)
        cy_graph = generate_cytoscape_js_network(graph_layout, graph_json)
        return cy_graph, False, new_node_degree, new_cut_weight
    else:
        return no_update, False, new_node_degree, new_cut_weight


@callback(
    Output("export-html", "data"),
    Input("export-btn-html", "n_clicks"),
    State("graph-layout", "value"),
    State("node-degree", "value"),
    State("graph-cut-weight", "value"),
    prevent_initial_call=True,
)
def export_html(n_clicks, layout, node_degree, weight):
    G = rebuild_graph(node_degree, weight, with_layout=True)
    save_as_html(G, DATA["html"], layout=layout)
    return dcc.send_file(str(DATA["html"]))


@callback(
    Output("export-xgmml", "data"),
    Input("export-btn-xgmml", "n_clicks"),
    State("graph-layout", "value"),
    State("node-degree", "value"),
    State("graph-cut-weight", "value"),
    prevent_initial_call=True,
)
def export_xgmml(n_clicks, layout, node_degree, weight):
    G = rebuild_graph(node_degree, weight, with_layout=True)
    save_as_xgmml(G, DATA["xgmml"])
    return dcc.send_file(DATA["xgmml"])


clientside_callback(
    ClientsideFunction(
        namespace="clientside",
        function_name="show_edge_info"
    ),
    Output("edge-info-container", "style"),
    Output("edge-info", "children"),
    Input("cy", "selectedEdgeData"),
    State("cy", "tapEdgeData"),
    prevent_initial_call=True,
)


def clean_up_files():
    for file in DATA.values():
        try:
            os.remove(str(file))
        except FileNotFoundError:
            pass


if __name__ == "__main__":
    try:
        app.run()
    finally:
        clean_up_files()<|MERGE_RESOLUTION|>--- conflicted
+++ resolved
@@ -390,13 +390,7 @@
         )
         if issubclass(_exception_type, known_exceptions):
             set_progress((1, 1, "", str(_exception_msg)))
-<<<<<<< HEAD
-            return (None, *([{"visibility": "hidden"}] * 4),
-                    weight, {"placement": "bottom", "always_visible": False})
-
-=======
             return ({"visibility": "hidden"}, weight, False)
->>>>>>> 4f456da8
     job.join()
 
     args = {
