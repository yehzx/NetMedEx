--- conflicted
+++ resolved
@@ -71,7 +71,7 @@
         output_filepath = Path(args.output)
         output_filepath.parent.mkdir(parents=True, exist_ok=True)
 
-    pubtator2cytoscape(input_filepath, output_filepath, args)
+    pubtator2cytoscape(input_filepath, output_filepath, vars(args))
 
 
 def check_not_implemented(args):
@@ -94,13 +94,12 @@
     remove_edges_by_weight(G, args["cut_weight"])
     remove_isolated_nodes(G)
 
-<<<<<<< HEAD
     set_network_layout(G)
 
     if args.community:
         set_network_communities(G)
 
-    save_network(G, savepath, args.format)
+    save_network(G, savepath, args["format"])
 
 
 def set_network_layout(G: nx.Graph):
@@ -145,13 +144,6 @@
         # Log-adjusted weight for balance
         weight = math.log(weight) * 5
         G.add_edge(c_0, c_1, scaled_edge_weight=weight, _id=idx)
-=======
-    spring_layout(G)
-
-    save_network(G, savepath, args["format"])
-
-    return G
->>>>>>> af629d64
 
 
 def save_network(G: nx.Graph,
@@ -474,7 +466,15 @@
     G.remove_nodes_from(list(nx.isolates(G)))
 
 
-<<<<<<< HEAD
+def spring_layout(G: nx.Graph):
+    pos = nx.spring_layout(G,
+                           weight="scaled_edge_weight",
+                           scale=300,
+                           k=0.25,
+                           iterations=15)
+    nx.set_node_attributes(G, pos, "pos")
+
+
 def normalized_pointwise_mutual_information(n_x, n_y, n_xy, N,
                                             n_threshold,
                                             below_threshold_default):
@@ -484,38 +484,14 @@
         npmi = 1
     else:
         npmi = -1 + (math.log2(n_x / N) + math.log2(n_y / N)) / math.log2(n_xy / N)
-=======
-def spring_layout(G: nx.Graph):
-    pos = nx.spring_layout(G,
-                           weight="scaled_edge_weight",
-                           scale=300,
-                           k=0.25,
-                           iterations=15)
-    nx.set_node_attributes(G, pos, "pos")
-
-
-def main():
-    args = parse_args(sys.argv[1:])
->>>>>>> af629d64
 
     # non-normalized
     # pmi = math.log2(p_x) + math.log2(p_y) - math.log2(p_xy)
 
-<<<<<<< HEAD
     if n_x < n_threshold or n_y < n_threshold:
         npmi = min(npmi, below_threshold_default)
 
     return npmi
-=======
-    input_filepath = Path(args.input)
-    if args.output is None:
-        output_filepath = input_filepath.with_suffix(f".{args.format}")
-    else:
-        output_filepath = Path(args.output)
-        output_filepath.parent.mkdir(parents=True, exist_ok=True)
-
-    pubtator2cytoscape(input_filepath, output_filepath, vars(args))
->>>>>>> af629d64
 
 
 def parse_args(args):
